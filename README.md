--- conflicted
+++ resolved
@@ -1,112 +1,109 @@
-<h1 align="center">
-<img src="assets/logo.svg" width="300">
-</h1><br>
-
-[![arXiv](https://img.shields.io/badge/DOI-10.1038%2Fs41586--020--2649--2-blue)](
-https://doi.org/10.48550/arXiv.2301.08056)
-
-# GeoSSS: Geodesic Slice Sampling on the Sphere
-
-This Python package implements two new tuning-free MCMC algorithms **Rejection Spherical Slice Sampler** and **Shrinkage Spherical Slice Sampler** to sample from spherical distributions on arbitrary dimensions.
-
-As shown in our [paper](https://doi.org/10.48550/arXiv.2301.08056), our algorithms have outperformed standard MCMC algorithms such as random-walk Metropolis-Hastings (RWMH) and Hamiltonian Monte Carlo (HMC) for spherical distributions. The package also includes the implementation of RWMH and a fine-tuned HMC.  
-
-Example: Comparing our samplers (top row) vs RWMH and HMC (bottom row) for a target that is a mixture of von Mises-Fisher distribution on a 2-sphere with concentration parameter $\kappa=80$ using $10^3$ samples. Our samplers explore all modes, while RWMH and HMC gets stuck in a single mode. Check the full demo under [`demo_vMF.py`](scripts/demo_vMF.py). 
-
-<<<<<<< HEAD
-![animation_vMF](https://github.com/ShantanuKodgirwar/geosss/blob/main/assets/animation_vMF.gif)
-=======
-![animation_vMF](assets/anim_vMF.gif)
->>>>>>> 0e4b5a90
-
-## Installation
-
-GeoSSS is available for installation from PyPI (TODO: Add a link here later). Therefore, simply type:
-```
-pip install geosss
-```
-
-## Usage
-The plots in the paper under numerical illustrations section were generated using [`bingham.py`](scripts/bingham.py), [`mixture_vMF.py`](scripts/mixture_vMF.py), [`ess_vMF.py`](scripts/ess_vMF.py) and [`curve.py`](scripts/curve.py).
-
-However, a minimal example to get started with using the samplers is as below:
-```python
-import geosss as gs
-import numpy as np
-
-# parameters for mixture of von Mises-Fisher (vMF)
-# distributions
-d = 3                          # required dimension
-K = 3                          # number of mixture components
-kappa = 80.0                   # concentration parameter
-
-# mus (mean directions) of the vMF mixture components
-mus = np.array([[0.86981638, -0.37077248, 0.32549536],
-                [-0.19772391, -0.89279985, -0.40473902],
-                [0.19047726, 0.22240888, -0.95616562]])
-
-# target pdf
-vmfs = [gs.VonMisesFisher(kappa*mu) for mu in mus]
-pdf = gs.MixtureModel(vmfs)
-
-# sampler parameters
-n_samples = int(1e3)           # no. of samples
-burnin = int(0.1 * n_samples)  # burnin samples
-seed = 3521                    # sampler seed
-
-# initial state of the samplers
-init_state = np.array([-0.86333052,  0.18685286, -0.46877117])
-
-# sampling with the four samplers 
-
-# GeoSSS (reject): rejection spherical slice sampler
-rsss = gs.RejectionSphericalSliceSampler(pdf, init_state, seed)
-rsss_samples = rsss.sample(n_samples, burnin)
-
-# GeoSSS (shrink): shrinkage spherical slice sampler
-ssss = gs.ShrinkageSphericalSliceSampler(pdf, init_state, seed)
-ssss_samples = ssss.sample(n_samples, burnin)
-
-# random-walk Metropolis Hastings
-rwmh = gs.MetropolisHastings(pdf, init_state, seed)
-rwmh_samples = rwmh.sample(n_samples, burnin)
-
-# hamiltonian Monte Carlo
-hmc = gs.SphericalHMC(pdf, init_state, seed)
-hmc_samples = hmc.sample(n_samples, burnin)
-
-# save all the samples in a dictionary
-methods = ('sss-reject', 'sss-shrink', 'rwmh', 'hmc')
-samples_list = [rsss_samples, ssss_samples, rwmh_samples, hmc_samples]
-samples = {}
-for i, method in enumerate(methods):
-    samples[method] = samples_list[i]
-
-# visualize samples in 3d
-gs.compare_samplers_3d(pdf, samples)
-```
-
-## Development
-
-The package is maintained by [Poetry](https://python-poetry.org/). To install this package and its dependencies in a dedicated virtual environment using poetry, please do the following
-
-```
-git clone https://github.com/ShantanuKodgirwar/geosss
-cd geosss
-poetry install
-```
-
-## Citation
-
-If you use this package, or ideas from the paper, please consider citing us.
-```
-@misc{habeck2023,
-      title={Geodesic slice sampling on the sphere}, 
-      author={Michael Habeck and Mareike Hasenpflug and Shantanu Kodgirwar and Daniel Rudolf},
-      year={2023},
-      eprint={2301.08056},
-      archivePrefix={arXiv},
-      primaryClass={stat.ME}
-}
-```
-
+<h1 align="center">
+<img src="assets/logo.svg" width="300">
+</h1><br>
+
+[![arXiv](https://img.shields.io/badge/DOI-10.1038%2Fs41586--020--2649--2-blue)](
+https://doi.org/10.48550/arXiv.2301.08056)
+
+# GeoSSS: Geodesic Slice Sampling on the Sphere
+
+This Python package implements two new tuning-free MCMC algorithms **Rejection Spherical Slice Sampler** and **Shrinkage Spherical Slice Sampler** to sample from spherical distributions on arbitrary dimensions.
+
+As shown in our [paper](https://doi.org/10.48550/arXiv.2301.08056), our algorithms have outperformed standard MCMC algorithms such as random-walk Metropolis-Hastings (RWMH) and Hamiltonian Monte Carlo (HMC) for spherical distributions. The package also includes the implementation of RWMH and a fine-tuned HMC.  
+
+Example: Comparing our samplers (top row) vs RWMH and HMC (bottom row) for a target that is a mixture of von Mises-Fisher distribution on a 2-sphere with concentration parameter $\kappa=80$ using $10^3$ samples. Our samplers explore all modes, while RWMH and HMC gets stuck in a single mode. Check the full demo under [`demo_vMF.py`](scripts/demo_vMF.py). 
+
+
+![animation_vMF](assets/animation_vMF.gif)
+
+## Installation
+
+GeoSSS is available for installation from PyPI (TODO: Add a link here later). Therefore, simply type:
+```
+pip install geosss
+```
+
+## Usage
+The plots in the paper under numerical illustrations section were generated using [`bingham.py`](scripts/bingham.py), [`mixture_vMF.py`](scripts/mixture_vMF.py), [`ess_vMF.py`](scripts/ess_vMF.py) and [`curve.py`](scripts/curve.py).
+
+However, a minimal example to get started with using the samplers is as below:
+```python
+import geosss as gs
+import numpy as np
+
+# parameters for mixture of von Mises-Fisher (vMF)
+# distributions
+d = 3                          # required dimension
+K = 3                          # number of mixture components
+kappa = 80.0                   # concentration parameter
+
+# mus (mean directions) of the vMF mixture components
+mus = np.array([[0.86981638, -0.37077248, 0.32549536],
+                [-0.19772391, -0.89279985, -0.40473902],
+                [0.19047726, 0.22240888, -0.95616562]])
+
+# target pdf
+vmfs = [gs.VonMisesFisher(kappa*mu) for mu in mus]
+pdf = gs.MixtureModel(vmfs)
+
+# sampler parameters
+n_samples = int(1e3)           # no. of samples
+burnin = int(0.1 * n_samples)  # burnin samples
+seed = 3521                    # sampler seed
+
+# initial state of the samplers
+init_state = np.array([-0.86333052,  0.18685286, -0.46877117])
+
+# sampling with the four samplers 
+
+# GeoSSS (reject): rejection spherical slice sampler
+rsss = gs.RejectionSphericalSliceSampler(pdf, init_state, seed)
+rsss_samples = rsss.sample(n_samples, burnin)
+
+# GeoSSS (shrink): shrinkage spherical slice sampler
+ssss = gs.ShrinkageSphericalSliceSampler(pdf, init_state, seed)
+ssss_samples = ssss.sample(n_samples, burnin)
+
+# random-walk Metropolis Hastings
+rwmh = gs.MetropolisHastings(pdf, init_state, seed)
+rwmh_samples = rwmh.sample(n_samples, burnin)
+
+# hamiltonian Monte Carlo
+hmc = gs.SphericalHMC(pdf, init_state, seed)
+hmc_samples = hmc.sample(n_samples, burnin)
+
+# save all the samples in a dictionary
+methods = ('sss-reject', 'sss-shrink', 'rwmh', 'hmc')
+samples_list = [rsss_samples, ssss_samples, rwmh_samples, hmc_samples]
+samples = {}
+for i, method in enumerate(methods):
+    samples[method] = samples_list[i]
+
+# visualize samples in 3d
+gs.compare_samplers_3d(pdf, samples)
+```
+
+## Development
+
+The package is maintained by [Poetry](https://python-poetry.org/). To install this package and its dependencies in a dedicated virtual environment using poetry, please do the following
+
+```
+git clone https://github.com/ShantanuKodgirwar/geosss
+cd geosss
+poetry install
+```
+
+## Citation
+
+If you use this package, or ideas from the paper, please consider citing us.
+```
+@misc{habeck2023,
+      title={Geodesic slice sampling on the sphere}, 
+      author={Michael Habeck and Mareike Hasenpflug and Shantanu Kodgirwar and Daniel Rudolf},
+      year={2023},
+      eprint={2301.08056},
+      archivePrefix={arXiv},
+      primaryClass={stat.ME}
+}
+```
+